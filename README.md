--- conflicted
+++ resolved
@@ -347,11 +347,8 @@
 - **[mcp-k8s-go](https://github.com/strowk/mcp-k8s-go)** - Golang-based Kubernetes server for MCP to browse pods and their logs, events, namespaces and more. Built to be extensible.
 - **[mcp-local-rag](https://github.com/nkapila6/mcp-local-rag)** - "primitive" RAG-like web search model context protocol (MCP) server that runs locally using Google's MediaPipe Text Embedder and DuckDuckGo Search. ✨ no APIs required ✨.
 - **[mcp-proxy](https://github.com/sparfenyuk/mcp-proxy)** - Connect to MCP servers that run on SSE transport, or expose stdio servers as an SSE server.
-<<<<<<< HEAD
+- **[MCP Proxy Server](https://github.com/TBXark/mcp-proxy)** - An MCP proxy server that aggregates and serves multiple MCP resource servers through a single HTTP server.
 - **[mcp-salesforce](https://github.com/lciesielski/mcp-salesforce-example)** - MCP server with basic demonstration of interactions with your Salesforce instance
-=======
-- **[MCP Proxy Server](https://github.com/TBXark/mcp-proxy)** - An MCP proxy server that aggregates and serves multiple MCP resource servers through a single HTTP server.
->>>>>>> b12417e3
 - **[mem0-mcp](https://github.com/mem0ai/mem0-mcp)** - A Model Context Protocol server for Mem0, which helps with managing coding preferences.
 - **[Membase](https://github.com/unibaseio/membase-mcp)** - Save and query your agent memory in distributed way by Membase.
 - **[MetaTrader MCP](https://github.com/ariadng/metatrader-mcp-server)** - Enable AI LLMs to execute trades using MetaTrader 5 platform.
