--- conflicted
+++ resolved
@@ -129,13 +129,9 @@
 * **[Basic Memory](https://github.com/basicmachines-co/basic-memory)** - Local-first knowledge management system that builds a semantic graph from Markdown files, enabling persistent memory across conversations with LLMs.
 - **[BigQuery](https://github.com/LucasHild/mcp-server-bigquery)** (by LucasHild) - This server enables LLMs to inspect database schemas and execute queries on BigQuery.
 - **[BigQuery](https://github.com/ergut/mcp-bigquery-server)** (by ergut) - Server implementation for Google BigQuery integration that enables direct BigQuery database access and querying capabilities
-<<<<<<< HEAD
+- **[Bing Web Search API](https://github.com/leehanchung/bing-search-mcp)** (by hanchunglee) - Server implementation for Microsoft Bing Web Search API.
 - **[Bitable MCP](https://github.com/lloydzhou/bitable-mcp)** (by lloydzhou) - MCP server provides access to Lark Bitable through the Model Context Protocol. It allows users to interact with Bitable tables using predefined tools.
-- **[Blender](https://github.com/ahujasid/blender-mcp)** (by ahujasid) - Blender integration allowing prompt enabled 3D scene creation, modeling and manipulation. 
-=======
-- **[Bing Web Search API](https://github.com/leehanchung/bing-search-mcp)** (by hanchunglee) - Server implementation for Microsoft Bing Web Search API.
 - **[Blender](https://github.com/ahujasid/blender-mcp)** (by ahujasid) - Blender integration allowing prompt enabled 3D scene creation, modeling and manipulation.
->>>>>>> dc483efb
 - **[CFBD API](https://github.com/lenwood/cfbd-mcp-server)** - An MCP server for the [College Football Data API](https://collegefootballdata.com/).
 - **[ChatMCP](https://github.com/AI-QL/chat-mcp)** – An Open Source Cross-platform GUI Desktop application compatible with Linux, macOS, and Windows, enabling seamless interaction with MCP servers across dynamically selectable LLMs, by **[AIQL](https://github.com/AI-QL)**
 - **[ChatSum](https://github.com/mcpso/mcp-server-chatsum)** - Query and Summarize chat messages with LLM. by [mcpso](https://mcp.so)
