--- conflicted
+++ resolved
@@ -271,13 +271,7 @@
 - <img height="12" width="12" src="https://avatars.githubusercontent.com/u/14069894" alt="Yunxin Logo" /> **[Yunxin](https://github.com/netease-im/yunxin-mcp-server)** - An MCP server that connects to Yunxin's IM/RTC/DATA Open-API
 - <img height="12" width="12" src="https://cdn.zapier.com/zapier/images/favicon.ico" alt="Zapier Logo" /> **[Zapier](https://zapier.com/mcp)** - Connect your AI Agents to 8,000 apps instantly.
 - **[ZenML](https://github.com/zenml-io/mcp-zenml)** - Interact with your MLOps and LLMOps pipelines through your [ZenML](https://www.zenml.io) MCP server
-<<<<<<< HEAD
-- <img height="12" width="12" src="https://www.netmind.ai/n.svg" alt="NetMind Logo" /> **[NetMind](https://www.netmind.ai/AIServices)** - Access powerful AI services via simple APIs or MCP servers to supercharge your productivity.
-- <img height="12" width="12" src="https://www.netmind.ai/n.svg" alt="NetMind Logo" /> **[NetMind ParsePro](https://github.com/protagolabs/Netmind-Parse-PDF-MCP)** - The PDF Parser AI service, built and customized by the [NetMind](https://www.netmind.ai/) team.
-
-=======
 - <img height="12" width="12" src="https://zizai.work/images/logo.jpg" alt="ZIZAI Logo" /> **[ZIZAI Recruitment](https://github.com/zaiwork/mcp)** - Interact with the next-generation intelligent recruitment platform for employees and employers, powered by [ZIZAI Recruitment](https://zizai.work).
->>>>>>> d2b217ac
 
 ### 🌎 Community Servers
 
@@ -593,6 +587,7 @@
 - **[Neo4j](https://github.com/da-okazaki/mcp-neo4j-server)** - A community built server that interacts with Neo4j Graph Database.
 - **[Neovim](https://github.com/bigcodegen/mcp-neovim-server)** - An MCP Server for your Neovim session.
 - **[Netbird](https://github.com/aantti/mcp-netbird)** - List and analyze Netbird network peers, groups, policies, and more.
+- **[NetMind ParsePro](https://github.com/protagolabs/Netmind-Parse-PDF-MCP)** - The PDF Parser AI service, built and customized by the [NetMind](https://www.netmind.ai/) team.
 - **[NocoDB](https://github.com/edwinbernadus/nocodb-mcp-server)** - Read and write access to NocoDB database.
 - **[nomad-mcp](https://github.com/kocierik/mcp-nomad)** - A server that provides a set of tools for managing Nomad clusters through the MCP.
 - **[Notion](https://github.com/suekou/mcp-notion-server)** (by suekou) - Interact with Notion API.
@@ -836,6 +831,7 @@
 - **[Smithery](https://smithery.ai/)** - A registry of MCP servers to find the right tools for your LLM agents by **[Henry Mao](https://github.com/calclavia)**
 - **[Toolbase](https://gettoolbase.ai)** - Desktop application that manages tools and MCP servers with just a few clicks - no coding required by **[gching](https://github.com/gching)**
 - **[ToolHive](https://github.com/StacklokLabs/toolhive)** - A lightweight utility designed to simplify the deployment and management of MCP servers, ensuring ease of use, consistency, and security through containerization by **[StacklokLabs](https://github.com/StacklokLabs)**
+- **[NetMind](https://www.netmind.ai/AIServices)** - Access powerful AI services via simple APIs or MCP servers to supercharge your productivity.
 
 ## 🚀 Getting Started
 
